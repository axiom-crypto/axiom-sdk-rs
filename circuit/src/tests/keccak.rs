use std::sync::{Arc, Mutex};

use axiom_codec::{constants::USER_MAX_OUTPUTS, HiLo};
use axiom_query::{
    axiom_eth::{
        halo2_base::{
            gates::{
                circuit::{BaseCircuitParams, CircuitBuilderStage},
                RangeChip,
            },
            safe_types::SafeTypeChip,
            utils::fs::gen_srs,
            AssignedValue,
        },
        halo2_proofs::poly::commitment::ParamsProver,
        halo2curves::bn256::Fr,
        keccak::promise::KeccakFixLenCall,
        rlc::circuit::{builder::RlcCircuitBuilder, RlcCircuitParams},
        snark_verifier_sdk::{halo2::aggregation::AggregationConfigParams, CircuitExt},
        utils::keccak::decorator::RlcKeccakCircuitParams,
    },
    verify_compute::utils::verify_snark,
};
use ethers::providers::{Http, JsonRpcClient};
use test_case::test_case;

use super::{
<<<<<<< HEAD
    shared_tests::{check_compute_proof_format, check_compute_query_format, single_instance_test},
    utils::{all_subqueries_call, ecdsa_call, mapping_call, receipt_call, storage_call, tx_call},
=======
    shared_tests::single_instance_test,
    utils::{all_subqueries_call, mapping_call, receipt_call, storage_call, tx_call},
>>>>>>> 2e0739f1
};
use crate::{
    aggregation::create_aggregation_circuit,
    ctx,
    run::{
        aggregation::{agg_circuit_keygen, agg_circuit_mock, agg_circuit_run},
        inner::{keygen, prove, run},
    },
    scaffold::{AxiomCircuit, AxiomCircuitScaffold},
    subquery::caller::SubqueryCaller,
    tests::utils::{account_call, header_call, EmptyCircuitInput},
    types::AxiomCircuitParams,
    utils::{check_compute_proof_format, check_compute_query_format, get_provider},
    witness,
};

macro_rules! keccak_test_struct {
    ($struct_name:ident, $subquery_call:ident) => {
        #[derive(Debug, Clone, Default)]
        struct $struct_name;
        impl<P: JsonRpcClient> AxiomCircuitScaffold<P, Fr> for $struct_name {
            type InputValue = EmptyCircuitInput<Fr>;
            type InputWitness = EmptyCircuitInput<AssignedValue<Fr>>;

            fn virtual_assign_phase0(
                builder: &mut RlcCircuitBuilder<Fr>,
                _range: &RangeChip<Fr>,
                subquery_caller: Arc<Mutex<SubqueryCaller<P, Fr>>>,
                _callback: &mut Vec<HiLo<AssignedValue<Fr>>>,
                _inputs: Self::InputWitness,
            ) {
                $subquery_call(builder, subquery_caller.clone());
                let a = witness!(builder, Fr::from(1));
                let b = witness!(builder, Fr::from(2));
                let bytes = SafeTypeChip::unsafe_to_fix_len_bytes_vec(vec![a, b], 2);
                let keccak_call = KeccakFixLenCall::new(bytes);
                subquery_caller
                    .lock()
                    .unwrap()
                    .keccak(ctx!(builder, 0), keccak_call);
            }
        }
    };
}

fn get_keccak_test_params() -> AxiomCircuitParams {
    let base_params = BaseCircuitParams {
        k: 13,
        num_advice_per_phase: vec![4],
        num_lookup_advice_per_phase: vec![1],
        num_fixed: 1,
        num_instance_columns: 1,
        lookup_bits: Some(12),
    };
    AxiomCircuitParams::Keccak(RlcKeccakCircuitParams {
        keccak_rows_per_round: 20,
        rlc: RlcCircuitParams {
            base: base_params.clone(),
            num_rlc_columns: 0,
        },
    })
}

fn get_agg_test_params() -> AggregationConfigParams {
    AggregationConfigParams {
        degree: 20,
        num_advice: 23,
        num_lookup_advice: 2,
        num_fixed: 1,
        lookup_bits: 19,
    }
}

keccak_test_struct!(AccountTest, account_call);
keccak_test_struct!(HeaderTest, header_call);
keccak_test_struct!(ReceiptTest, receipt_call);
keccak_test_struct!(StorageTest, storage_call);
keccak_test_struct!(MappingTest, mapping_call);
keccak_test_struct!(TxTest, tx_call);
keccak_test_struct!(AllSubqueryTest, all_subqueries_call);
keccak_test_struct!(ECDSATest, ecdsa_call);

// #[test_case(AccountTest)]
// #[test_case(HeaderTest)]
// #[test_case(ReceiptTest)]
// #[test_case(StorageTest)]
// #[test_case(MappingTest)]
// #[test_case(TxTest)]
#[test_case(AllSubqueryTest)]
pub fn mock<S: AxiomCircuitScaffold<Http, Fr>>(_circuit: S) {
    let params = get_keccak_test_params();
    let agg_circuit_params = get_agg_test_params();
    let client = get_provider();
    let mut runner = AxiomCircuit::<_, _, S>::new(client.clone(), params);
    let (_, pk, pinning) = keygen::<_, S>(&mut runner);
    let mut runner = AxiomCircuit::<_, _, S>::prover(client, pinning);
    let snark = prove::<_, S>(&mut runner, pk);
    agg_circuit_mock(agg_circuit_params, snark);
}

#[test_case(AccountTest)]
#[test_case(HeaderTest)]
#[test_case(ReceiptTest)]
#[test_case(StorageTest)]
#[test_case(MappingTest)]
#[test_case(TxTest)]
#[test_case(ECDSATest)]
pub fn test_single_subquery_instances<S: AxiomCircuitScaffold<Http, Fr>>(_circuit: S) {
    let params = get_keccak_test_params();
    let agg_circuit_params = get_agg_test_params();
    let client = get_provider();
    let runner = AxiomCircuit::<_, _, S>::new(client.clone(), params.clone());
    let num_user_output_fe = runner.output_num_instances();
    let subquery_fe = runner.subquery_num_instances();
    let results = runner.scaffold_output();
    let mut runner = AxiomCircuit::<_, _, S>::new(client.clone(), params);
    let (_, pk, pinning) = keygen::<_, S>(&mut runner);
    let mut runner = AxiomCircuit::<_, _, S>::prover(client, pinning);
    let snark = prove::<_, S>(&mut runner, pk);
    let agg_circuit =
        create_aggregation_circuit(agg_circuit_params, snark.clone(), CircuitBuilderStage::Mock);
    let instances = agg_circuit.instances();
    single_instance_test(
        instances,
        num_user_output_fe,
        subquery_fe,
        results,
        Some(snark),
    );
}

// #[test_case(AccountTest)]
// #[test_case(HeaderTest)]
// #[test_case(ReceiptTest)]
// #[test_case(StorageTest)]
// #[test_case(MappingTest)]
// #[test_case(TxTest)]
#[test_case(AllSubqueryTest)]
pub fn test_compute_query<S: AxiomCircuitScaffold<Http, Fr>>(_circuit: S) {
    let params = get_keccak_test_params();
    let agg_circuit_params = get_agg_test_params();
    let client = get_provider();
    let mut runner = AxiomCircuit::<_, _, S>::new(client.clone(), params);
    let (_, pk, pinning) = keygen::<_, S>(&mut runner);
    let mut runner = AxiomCircuit::<_, _, S>::prover(client, pinning);
    let output = run::<_, S>(&mut runner, pk);
    let (agg_vk, agg_pk, agg_break_points) =
        agg_circuit_keygen(agg_circuit_params, output.snark.clone());
    let final_output = agg_circuit_run(
        agg_circuit_params,
        output.snark.clone(),
        agg_pk,
        agg_break_points,
        output.data,
        runner.max_user_outputs,
    );
    let circuit = create_aggregation_circuit(
        agg_circuit_params,
        output.snark.clone(),
        CircuitBuilderStage::Prover,
    );
    check_compute_proof_format(final_output.clone(), true);
    check_compute_query_format(
        final_output.clone(),
        AxiomCircuitParams::Base(circuit.builder.config_params),
        agg_vk,
        USER_MAX_OUTPUTS,
    );
    // TEMP
    let kzg_params = gen_srs(agg_circuit_params.degree);
    let dk = (kzg_params.get_g()[0], kzg_params.g2(), kzg_params.s_g2());
    verify_snark(&dk.into(), &final_output.snark).unwrap();
}<|MERGE_RESOLUTION|>--- conflicted
+++ resolved
@@ -25,13 +25,8 @@
 use test_case::test_case;
 
 use super::{
-<<<<<<< HEAD
     shared_tests::{check_compute_proof_format, check_compute_query_format, single_instance_test},
     utils::{all_subqueries_call, ecdsa_call, mapping_call, receipt_call, storage_call, tx_call},
-=======
-    shared_tests::single_instance_test,
-    utils::{all_subqueries_call, mapping_call, receipt_call, storage_call, tx_call},
->>>>>>> 2e0739f1
 };
 use crate::{
     aggregation::create_aggregation_circuit,
@@ -186,7 +181,6 @@
         agg_pk,
         agg_break_points,
         output.data,
-        runner.max_user_outputs,
     );
     let circuit = create_aggregation_circuit(
         agg_circuit_params,
