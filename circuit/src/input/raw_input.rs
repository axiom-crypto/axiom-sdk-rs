use axiom_codec::{utils::native::encode_addr_to_field, HiLo};
use axiom_query::axiom_eth::Field;
use ethers::types::{Address, H256};

use super::flatten::FixLenVec;

pub trait RawInput<F: Field> {
    type FEType<T: Copy>;
    fn convert(&self) -> Self::FEType<F>;
}

impl<F: Field> RawInput<F> for usize {
    type FEType<T: Copy> = T;
    fn convert(&self) -> Self::FEType<F> {
        F::from_u128(*self as u128)
    }
}

impl<F: Field> RawInput<F> for u32 {
    type FEType<T: Copy> = T;
    fn convert(&self) -> Self::FEType<F> {
        F::from(*self as u64)
    }
}

impl<F: Field> RawInput<F> for u64 {
    type FEType<T: Copy> = T;
    fn convert(&self) -> Self::FEType<F> {
        F::from(*self)
    }
}

impl<F: Field> RawInput<F> for u128 {
    type FEType<T: Copy> = T;
    fn convert(&self) -> Self::FEType<F> {
        F::from_u128(*self)
    }
}

impl<F: Field> RawInput<F> for H256 {
    type FEType<T: Copy> = HiLo<T>;
    fn convert(&self) -> Self::FEType<F> {
        HiLo::from(*self)
    }
}

impl<F: Field> RawInput<F> for Address {
    type FEType<T: Copy> = T;
    fn convert(&self) -> Self::FEType<F> {
        encode_addr_to_field(self)
    }
}

impl<F: Field, const N: usize> RawInput<F> for [u8; N] {
    type FEType<T: Copy> = [T; N];
    fn convert(&self) -> Self::FEType<F> {
        let mut res = [F::ZERO; N];
        for i in 0..N {
            res[i] = F::from(self[i] as u64);
        }
        res
    }
}

impl<F: Field, const N: usize> RawInput<F> for [u64; N] {
    type FEType<T: Copy> = [T; N];
    fn convert(&self) -> Self::FEType<F> {
        let mut res = [F::ZERO; N];
        for i in 0..N {
            res[i] = F::from(self[i]);
        }
        res
    }
}

impl<F: Field, const N: usize> RawInput<F> for [usize; N] {
    type FEType<T: Copy> = [T; N];
    fn convert(&self) -> Self::FEType<F> {
        let mut res = [F::ZERO; N];
        for i in 0..N {
            res[i] = F::from(self[i] as u64);
        }
        res
    }
}

impl<F: Field, const N: usize> RawInput<F> for [u64; N] {
    type FEType<T: Copy> = [T; N];
    fn convert(&self) -> Self::FEType<F> {
        let mut res = [F::ZERO; N];
        for i in 0..N {
            res[i] = F::from_u128(self[i] as u128);
        }
        res
    }
}

impl<F: Field, const N: usize> RawInput<F> for [usize; N] {
    type FEType<T: Copy> = [T; N];
    fn convert(&self) -> Self::FEType<F> {
        let mut res = [F::ZERO; N];
        for i in 0..N {
            res[i] = F::from_u128(self[i] as u128);
        }
        res
    }
}

impl<F: Field, const N: usize> RawInput<F> for FixLenVec<usize, N> {
    type FEType<T: Copy> = [T; N];
    fn convert(&self) -> Self::FEType<F> {
        let mut res = [F::ZERO; N];
        for i in 0..N {
<<<<<<< HEAD
            res[i] = F::from_u128(self.0[i] as u128);
=======
            res[i] = F::from(self.0[i] as u64);
>>>>>>> cbfd1f81
        }
        res
    }
}<|MERGE_RESOLUTION|>--- conflicted
+++ resolved
@@ -84,38 +84,12 @@
     }
 }
 
-impl<F: Field, const N: usize> RawInput<F> for [u64; N] {
-    type FEType<T: Copy> = [T; N];
-    fn convert(&self) -> Self::FEType<F> {
-        let mut res = [F::ZERO; N];
-        for i in 0..N {
-            res[i] = F::from_u128(self[i] as u128);
-        }
-        res
-    }
-}
-
-impl<F: Field, const N: usize> RawInput<F> for [usize; N] {
-    type FEType<T: Copy> = [T; N];
-    fn convert(&self) -> Self::FEType<F> {
-        let mut res = [F::ZERO; N];
-        for i in 0..N {
-            res[i] = F::from_u128(self[i] as u128);
-        }
-        res
-    }
-}
-
 impl<F: Field, const N: usize> RawInput<F> for FixLenVec<usize, N> {
     type FEType<T: Copy> = [T; N];
     fn convert(&self) -> Self::FEType<F> {
         let mut res = [F::ZERO; N];
         for i in 0..N {
-<<<<<<< HEAD
-            res[i] = F::from_u128(self.0[i] as u128);
-=======
             res[i] = F::from(self.0[i] as u64);
->>>>>>> cbfd1f81
         }
         res
     }
